--- conflicted
+++ resolved
@@ -75,11 +75,7 @@
 	hostErrors        hosterrorscache.CacheInterface
 	resumeCfg         *types.ResumeCfg
 	pprofServer       *http.Server
-<<<<<<< HEAD
-	customTemplates   *[]customtemplates.CustomTemplateProvider
-=======
 	customTemplates   []customtemplates.Provider
->>>>>>> 36fac42e
 	cloudClient       *nucleicloud.Client
 }
 
