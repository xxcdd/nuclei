package templates

import (
	"fmt"
	"io/ioutil"
	"os"
	"reflect"
	"strings"

	"github.com/pkg/errors"
	"gopkg.in/yaml.v2"

	"github.com/projectdiscovery/nuclei/v2/pkg/operators"
	"github.com/projectdiscovery/nuclei/v2/pkg/protocols"
	"github.com/projectdiscovery/nuclei/v2/pkg/protocols/common/executer"
	"github.com/projectdiscovery/nuclei/v2/pkg/protocols/offlinehttp"
	"github.com/projectdiscovery/nuclei/v2/pkg/templates/cache"
	"github.com/projectdiscovery/nuclei/v2/pkg/utils"
)

var (
	ErrCreateTemplateExecutor = errors.New("cannot create template executer")
)

var parsedTemplatesCache *cache.Templates

func init() {
	parsedTemplatesCache = cache.New()
}

// Parse parses a yaml request template file
//nolint:gocritic // this cannot be passed by pointer
// TODO make sure reading from the disk the template parsing happens once: see parsers.ParseTemplate vs templates.Parse
func Parse(filePath string, preprocessor Preprocessor, options protocols.ExecuterOptions) (*Template, error) {
	if value, err := parsedTemplatesCache.Has(filePath); value != nil {
		return value.(*Template), err
	}

	template := &Template{}

	f, err := os.Open(filePath)
	if err != nil {
		return nil, err
	}
	defer f.Close()

	data, err := ioutil.ReadAll(f)
	if err != nil {
		return nil, err
	}

	data = template.expandPreprocessors(data)
	if preprocessor != nil {
		data = preprocessor.Process(data)
	}

	if err := yaml.Unmarshal(data, template); err != nil {
		return nil, err
	}

	if utils.IsBlank(template.Info.Name) {
		return nil, errors.New("no template name field provided")
	}
	if template.Info.Authors.IsEmpty() {
		return nil, errors.New("no template author field provided")
	}

	// Setting up variables regarding template metadata
	options.TemplateID = template.ID
	options.TemplateInfo = template.Info
	options.TemplatePath = filePath

	// If no requests, and it is also not a workflow, return error.
	if template.Requests() == 0 {
		return nil, fmt.Errorf("no requests defined for %s", template.ID)
	}

	// Compile the workflow request
	if len(template.Workflows) > 0 {
		compiled := &template.Workflow

		compileWorkflow(filePath, preprocessor, &options, compiled, options.WorkflowLoader)
		template.CompiledWorkflow = compiled
		template.CompiledWorkflow.Options = &options
	}

	if err := template.compileProtocolRequests(options); err != nil {
		return nil, err
	}

	if template.Executer != nil {
		if err := template.Executer.Compile(); err != nil {
			return nil, errors.Wrap(err, "could not compile request")
		}
		template.TotalRequests = template.Executer.Requests()
	}
	if template.Executer == nil && template.CompiledWorkflow == nil {
		return nil, ErrCreateTemplateExecutor
	}
	template.Path = filePath

	template.parseSelfContainedRequests()

	parsedTemplatesCache.Store(filePath, template, err)
	return template, nil
}

// parseSelfContainedRequests parses the self contained template requests.
<<<<<<< HEAD
func (t *Template) parseSelfContainedRequests() {
	if t.AwsSign {
		for _, request := range t.RequestsHTTP {
			request.AwsSign = true
		}
	}
	if !t.SelfContained {
=======
func (template *Template) parseSelfContainedRequests() {
	if !template.SelfContained {
>>>>>>> 7af5121d
		return
	}
	for _, request := range template.RequestsHTTP {
		request.SelfContained = true
	}
	for _, request := range template.RequestsNetwork {
		request.SelfContained = true
	}
}

// Requests returns the total request count for the template
func (template *Template) Requests() int {
	return len(template.RequestsDNS) +
		len(template.RequestsHTTP) +
		len(template.RequestsFile) +
		len(template.RequestsNetwork) +
		len(template.RequestsHeadless) +
		len(template.Workflows) +
		len(template.RequestsSSL) +
		len(template.RequestsWebsocket)
}

// compileProtocolRequests compiles all the protocol requests for the template
func (template *Template) compileProtocolRequests(options protocols.ExecuterOptions) error {
	templateRequests := template.Requests()

	if templateRequests == 0 {
		return fmt.Errorf("no requests defined for %s", template.ID)
	}

	if options.Options.OfflineHTTP {
		template.compileOfflineHTTPRequest(options)
		return nil
	}

	var requests []protocols.Request
	switch {
	case len(template.RequestsDNS) > 0:
		requests = template.convertRequestToProtocolsRequest(template.RequestsDNS)

	case len(template.RequestsFile) > 0:
		requests = template.convertRequestToProtocolsRequest(template.RequestsFile)

	case len(template.RequestsNetwork) > 0:
		requests = template.convertRequestToProtocolsRequest(template.RequestsNetwork)

	case len(template.RequestsHTTP) > 0:
		requests = template.convertRequestToProtocolsRequest(template.RequestsHTTP)

	case len(template.RequestsHeadless) > 0 && options.Options.Headless:
		requests = template.convertRequestToProtocolsRequest(template.RequestsHeadless)

	case len(template.RequestsSSL) > 0:
		requests = template.convertRequestToProtocolsRequest(template.RequestsSSL)

	case len(template.RequestsWebsocket) > 0:
		requests = template.convertRequestToProtocolsRequest(template.RequestsWebsocket)
	}
	template.Executer = executer.NewExecuter(requests, &options)
	return nil
}

// convertRequestToProtocolsRequest is a convenience wrapper to convert
// arbitrary interfaces which are slices of requests from the template to a
// slice of protocols.Request interface items.
func (template *Template) convertRequestToProtocolsRequest(requests interface{}) []protocols.Request {
	switch reflect.TypeOf(requests).Kind() {
	case reflect.Slice:
		s := reflect.ValueOf(requests)

		requestSlice := make([]protocols.Request, s.Len())
		for i := 0; i < s.Len(); i++ {
			value := s.Index(i)
			valueInterface := value.Interface()
			requestSlice[i] = valueInterface.(protocols.Request)
		}
		return requestSlice
	}
	return nil
}

// compileOfflineHTTPRequest iterates all requests if offline http mode is
// specified and collects all matchers for all the base request templates
// (those with URL {{BaseURL}} and it's slash variation.)
func (template *Template) compileOfflineHTTPRequest(options protocols.ExecuterOptions) {
	operatorsList := []*operators.Operators{}

mainLoop:
	for _, req := range template.RequestsHTTP {
		for _, path := range req.Path {
			if !(strings.EqualFold(path, "{{BaseURL}}") || strings.EqualFold(path, "{{BaseURL}}/")) {
				break mainLoop
			}
		}
		operatorsList = append(operatorsList, &req.Operators)
	}
	if len(operatorsList) > 0 {
		options.Operators = operatorsList
		template.Executer = executer.NewExecuter([]protocols.Request{&offlinehttp.Request{}}, &options)
	}
}<|MERGE_RESOLUTION|>--- conflicted
+++ resolved
@@ -106,18 +106,13 @@
 }
 
 // parseSelfContainedRequests parses the self contained template requests.
-<<<<<<< HEAD
-func (t *Template) parseSelfContainedRequests() {
-	if t.AwsSign {
+func (template *Template) parseSelfContainedRequests() {
+	if template.AwsSign {
 		for _, request := range t.RequestsHTTP {
 			request.AwsSign = true
 		}
 	}
-	if !t.SelfContained {
-=======
-func (template *Template) parseSelfContainedRequests() {
 	if !template.SelfContained {
->>>>>>> 7af5121d
 		return
 	}
 	for _, request := range template.RequestsHTTP {
