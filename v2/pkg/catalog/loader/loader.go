--- conflicted
+++ resolved
@@ -10,11 +10,8 @@
 	"github.com/projectdiscovery/nuclei/v2/pkg/parsers"
 	"github.com/projectdiscovery/nuclei/v2/pkg/protocols"
 	"github.com/projectdiscovery/nuclei/v2/pkg/templates"
-<<<<<<< HEAD
+	templateTypes "github.com/projectdiscovery/nuclei/v2/pkg/templates/types"
 	"github.com/projectdiscovery/nuclei/v2/pkg/types"
-=======
-	"github.com/projectdiscovery/nuclei/v2/pkg/templates/types"
->>>>>>> 0f897a39
 )
 
 // Config contains the configuration options for the loader
@@ -28,8 +25,8 @@
 
 	Tags              []string
 	ExcludeTags       []string
-	Protocols         types.ProtocolTypes
-	ExcludeProtocols  types.ProtocolTypes
+	Protocols         templateTypes.ProtocolTypes
+	ExcludeProtocols  templateTypes.ProtocolTypes
 	Authors           []string
 	Severities        severity.Severities
 	ExcludeSeverities severity.Severities
@@ -68,6 +65,8 @@
 		ExcludeSeverities:  options.ExcludeSeverities,
 		IncludeTags:        options.IncludeTags,
 		TemplatesDirectory: options.TemplatesDirectory,
+		Protocols:          options.Protocols,
+		ExcludeProtocols:   options.ExcludeProtocols,
 		Catalog:            catalog,
 		ExecutorOptions:    executerOpts,
 	}
