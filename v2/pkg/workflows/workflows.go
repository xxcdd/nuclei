package workflows

import (
	"github.com/projectdiscovery/nuclei/v2/pkg/model"
	"github.com/projectdiscovery/nuclei/v2/pkg/protocols"
)

// Workflow is a workflow to execute with chained requests, etc.
type Workflow struct {
	// description: |
	//   Workflows is a list of workflows to execute for a template.
	Workflows []*WorkflowTemplate `yaml:"workflows,omitempty"`

	Options *protocols.ExecuterOptions
}

// WorkflowTemplate is a template to be ran as part of a workflow
type WorkflowTemplate struct {
<<<<<<< HEAD
	// description: |
	//   Template is a single template or directory to execute as part of workflow.
	// examples:
	//   - name: A single template
	//     value: "\"dns/worksites-detection.yaml\""
	//   - name: A template directory
	//     value: "\"misconfigurations/aem\""
	Template string `yaml:"template,omitempty"`
	// description: |
	//    Tags to run templates based on.
	Tags string `yaml:"tags,omitempty"`
	// description: |
	//    Matchers perform name based matching to run subtemplates for a workflow.
	Matchers []*Matcher `yaml:"matchers,omitempty"`
	// description: |
	//    Subtemplates are ran if the `template` field Template matches.
	Subtemplates []*WorkflowTemplate `yaml:"subtemplates,omitempty"`
=======
	// Template is the template to run
	Template string `yaml:"template"`
	// Tags to perform filtering of supplied templates on
	Tags model.StringSlice `yaml:"tags"`
	// Matchers perform name based matching to run subtemplates for a workflow.
	Matchers []*Matcher `yaml:"matchers"`
	// Subtemplates are ran if the template matches.
	Subtemplates []*WorkflowTemplate `yaml:"subtemplates"`
>>>>>>> 37eaadef
	// Executers perform the actual execution for the workflow template
	Executers []*ProtocolExecuterPair
}

// ProtocolExecuterPair is a pair of protocol executer and its options
type ProtocolExecuterPair struct {
	Executer protocols.Executer
	Options  *protocols.ExecuterOptions
}

// Matcher performs conditional matching on the workflow template results.
type Matcher struct {
	// description: |
	//    Name is the name of the item to match.
	Name string `yaml:"name,omitempty"`
	// description: |
	//    Subtemplates are ran if the name of matcher matches.
	Subtemplates []*WorkflowTemplate `yaml:"subtemplates,omitempty"`
}<|MERGE_RESOLUTION|>--- conflicted
+++ resolved
@@ -16,7 +16,6 @@
 
 // WorkflowTemplate is a template to be ran as part of a workflow
 type WorkflowTemplate struct {
-<<<<<<< HEAD
 	// description: |
 	//   Template is a single template or directory to execute as part of workflow.
 	// examples:
@@ -27,25 +26,15 @@
 	Template string `yaml:"template,omitempty"`
 	// description: |
 	//    Tags to run templates based on.
-	Tags string `yaml:"tags,omitempty"`
+	Tags model.StringSlice `yaml:"tags,omitempty"`
 	// description: |
 	//    Matchers perform name based matching to run subtemplates for a workflow.
 	Matchers []*Matcher `yaml:"matchers,omitempty"`
 	// description: |
 	//    Subtemplates are ran if the `template` field Template matches.
 	Subtemplates []*WorkflowTemplate `yaml:"subtemplates,omitempty"`
-=======
-	// Template is the template to run
-	Template string `yaml:"template"`
-	// Tags to perform filtering of supplied templates on
-	Tags model.StringSlice `yaml:"tags"`
-	// Matchers perform name based matching to run subtemplates for a workflow.
-	Matchers []*Matcher `yaml:"matchers"`
-	// Subtemplates are ran if the template matches.
-	Subtemplates []*WorkflowTemplate `yaml:"subtemplates"`
->>>>>>> 37eaadef
 	// Executers perform the actual execution for the workflow template
-	Executers []*ProtocolExecuterPair
+	Executers []*ProtocolExecuterPair `yaml:"-"`
 }
 
 // ProtocolExecuterPair is a pair of protocol executer and its options
