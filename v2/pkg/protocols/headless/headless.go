--- conflicted
+++ resolved
@@ -58,13 +58,10 @@
 
 	// Fuzzing describes schema to fuzz headless requests
 	Fuzzing []*fuzz.Rule `yaml:"fuzzing,omitempty" json:"fuzzing,omitempty" jsonschema:"title=fuzzin rules for http fuzzing,description=Fuzzing describes rule schema to fuzz headless requests"`
-<<<<<<< HEAD
-=======
 
 	// description: |
 	//   CookieReuse is an optional setting that enables cookie reuse
 	CookieReuse bool `yaml:"cookie-reuse,omitempty" json:"cookie-reuse,omitempty" jsonschema:"title=optional cookie reuse enable,description=Optional setting that enables cookie reuse"`
->>>>>>> c851a6f3
 }
 
 // RequestPartDefinitions contains a mapping of request part definitions and their
