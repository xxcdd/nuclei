package engine

import (
	"context"
	"crypto/tls"
<<<<<<< HEAD
	"crypto/x509"
	"io/ioutil"
	"log"
=======
	"fmt"
	"net"
>>>>>>> e0afa2ce
	"net/http"
	"net/http/cookiejar"
	"net/url"
	"time"

	"github.com/projectdiscovery/nuclei/v2/pkg/protocols/common/protocolstate"
	"github.com/projectdiscovery/nuclei/v2/pkg/types"
	"golang.org/x/net/proxy"
)

// newhttpClient creates a new http client for headless communication with a timeout
func newhttpClient(options *types.Options) *http.Client {
	dialer := protocolstate.Dialer

	// Set the base TLS configuration definition
	tlsConfig := &tls.Config{
		Renegotiation:      tls.RenegotiateOnceAsClient,
		InsecureSkipVerify: true,
	}

	// Build the TLS config with the client certificate if it has been configured with the appropriate options.
	// Only one of the options needs to be checked since the validation checks in main.go ensure that all three
	// files are set if any of the client certification configuration options are.
	if len(options.ClientCertFile) > 0 {
		// Load the client certificate using the PEM encoded client certificate and the private key file
		cert, err := tls.LoadX509KeyPair(options.ClientCertFile, options.ClientKeyFile)
		if err != nil {
			log.Fatal(err)
		}
		tlsConfig.Certificates = []tls.Certificate{cert}

		// Load the certificate authority PEM certificate into the TLS configuration
		caCert, err := ioutil.ReadFile(options.ClientCAFile)
		if err != nil {
			log.Fatal(err)
		}
		caCertPool := x509.NewCertPool()
		caCertPool.AppendCertsFromPEM(caCert)
		tlsConfig.RootCAs = caCertPool
	}

	transport := &http.Transport{
		DialContext:         dialer.Dial,
		MaxIdleConns:        500,
		MaxIdleConnsPerHost: 500,
		MaxConnsPerHost:     500,
		TLSClientConfig:     tlsConfig,
	}

	if options.ProxyURL != "" {
		if proxyURL, err := url.Parse(options.ProxyURL); err == nil {
			transport.Proxy = http.ProxyURL(proxyURL)
		}
	} else if options.ProxySocksURL != "" {
		var proxyAuth *proxy.Auth

		socksURL, proxyErr := url.Parse(options.ProxySocksURL)
		if proxyErr == nil {
			proxyAuth = &proxy.Auth{}
			proxyAuth.User = socksURL.User.Username()
			proxyAuth.Password, _ = socksURL.User.Password()
		}
		dialer, proxyErr := proxy.SOCKS5("tcp", fmt.Sprintf("%s:%s", socksURL.Hostname(), socksURL.Port()), proxyAuth, proxy.Direct)
		dc := dialer.(interface {
			DialContext(ctx context.Context, network, addr string) (net.Conn, error)
		})
		if proxyErr == nil {
			transport.DialContext = dc.DialContext
		}
	}

	jar, _ := cookiejar.New(nil)

	httpclient := &http.Client{
		Transport: transport,
		Timeout:   time.Duration(options.Timeout*3) * time.Second,
		Jar:       jar,
		CheckRedirect: func(req *http.Request, via []*http.Request) error {
			// the browser should follow redirects not us
			return http.ErrUseLastResponse
		},
	}

	return httpclient
}<|MERGE_RESOLUTION|>--- conflicted
+++ resolved
@@ -3,14 +3,11 @@
 import (
 	"context"
 	"crypto/tls"
-<<<<<<< HEAD
 	"crypto/x509"
 	"io/ioutil"
 	"log"
-=======
 	"fmt"
 	"net"
->>>>>>> e0afa2ce
 	"net/http"
 	"net/http/cookiejar"
 	"net/url"
