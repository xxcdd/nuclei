package http

import (
	"net/http"
	"strings"
	"time"

	"github.com/projectdiscovery/nuclei/v2/pkg/operators/extractors"
	"github.com/projectdiscovery/nuclei/v2/pkg/operators/matchers"
	"github.com/projectdiscovery/nuclei/v2/pkg/output"
	"github.com/projectdiscovery/nuclei/v2/pkg/types"
)

// Match matches a generic data response again a given matcher
func (r *Request) Match(data map[string]interface{}, matcher *matchers.Matcher) bool {
	item, ok := getMatchPart(matcher.Part, data)
	if !ok {
		return false
	}

	switch matcher.GetType() {
	case matchers.StatusMatcher:
		statusCode, ok := data["status_code"]
		if !ok {
			return false
		}
		return matcher.Result(matcher.MatchStatusCode(statusCode.(int)))
	case matchers.SizeMatcher:
		return matcher.Result(matcher.MatchSize(len(item)))
	case matchers.WordsMatcher:
		return matcher.Result(matcher.MatchWords(item))
	case matchers.RegexMatcher:
		return matcher.Result(matcher.MatchRegex(item))
	case matchers.BinaryMatcher:
		return matcher.Result(matcher.MatchBinary(item))
	case matchers.DSLMatcher:
		return matcher.Result(matcher.MatchDSL(data))
	}
	return false
}

// Extract performs extracting operation for a extractor on model and returns true or false.
func (r *Request) Extract(data map[string]interface{}, extractor *extractors.Extractor) map[string]struct{} {
	item, ok := getMatchPart(extractor.Part, data)
	if !ok {
		return nil
	}
	switch extractor.GetType() {
	case extractors.RegexExtractor:
		return extractor.ExtractRegex(item)
	case extractors.KValExtractor:
		return extractor.ExtractKval(data)
	}
	return nil
}

// getMatchPart returns the match part honoring "all" matchers + others.
func getMatchPart(part string, data output.InternalEvent) (string, bool) {
	if part == "header" {
		part = "all_headers"
	}
	var itemStr string

	if part == "all" {
		builder := &strings.Builder{}
		builder.WriteString(types.ToString(data["body"]))
		builder.WriteString(types.ToString(data["all_headers"]))
		itemStr = builder.String()
	} else {
		item, ok := data[part]
		if !ok {
			return "", false
		}
		itemStr = types.ToString(item)
	}
	return itemStr, true
}

// responseToDSLMap converts a HTTP response to a map for use in DSL matching
func (r *Request) responseToDSLMap(resp *http.Response, host, matched, rawReq, rawResp, body, headers string, duration time.Duration, extra map[string]interface{}) map[string]interface{} {
	data := make(map[string]interface{}, len(extra)+8+len(resp.Header)+len(resp.Cookies()))
	for k, v := range extra {
		data[k] = v
	}

	data["host"] = host
	data["matched"] = matched
	data["request"] = rawReq
<<<<<<< HEAD
	data["raw"] = rawResp
	data["response"] = rawResp

=======
	data["response"] = rawResp
>>>>>>> 085a18fd
	data["content_length"] = resp.ContentLength
	data["status_code"] = resp.StatusCode
	data["body"] = body
	for _, cookie := range resp.Cookies() {
		data[strings.ToLower(cookie.Name)] = cookie.Value
	}
	for k, v := range resp.Header {
		k = strings.ToLower(strings.TrimSpace(k))
		data[k] = strings.Join(v, " ")
	}
	data["all_headers"] = headers
	data["duration"] = duration.Seconds()
	data["template-id"] = r.options.TemplateID
	data["template-info"] = r.options.TemplateInfo
	return data
}

// MakeResultEvent creates a result event from internal wrapped event
func (r *Request) MakeResultEvent(wrapped *output.InternalWrappedEvent) []*output.ResultEvent {
	if len(wrapped.OperatorsResult.DynamicValues) > 0 {
		return nil
	}
	results := make([]*output.ResultEvent, 0, len(wrapped.OperatorsResult.Matches)+1)

	// If we have multiple matchers with names, write each of them separately.
	if len(wrapped.OperatorsResult.Matches) > 0 {
		for k := range wrapped.OperatorsResult.Matches {
			data := r.makeResultEventItem(wrapped)
			data.MatcherName = k
			results = append(results, data)
		}
	} else if len(wrapped.OperatorsResult.Extracts) > 0 {
		for k, v := range wrapped.OperatorsResult.Extracts {
			data := r.makeResultEventItem(wrapped)
			data.ExtractedResults = v
			data.ExtractorName = k
			results = append(results, data)
		}
	} else {
		data := r.makeResultEventItem(wrapped)
		results = append(results, data)
	}
	return results
}

func (r *Request) makeResultEventItem(wrapped *output.InternalWrappedEvent) *output.ResultEvent {
	data := &output.ResultEvent{
		TemplateID:       types.ToString(wrapped.InternalEvent["template-id"]),
		Info:             wrapped.InternalEvent["template-info"].(map[string]interface{}),
		Type:             "http",
		Host:             types.ToString(wrapped.InternalEvent["host"]),
		Matched:          types.ToString(wrapped.InternalEvent["matched"]),
		Metadata:         wrapped.OperatorsResult.PayloadValues,
		ExtractedResults: wrapped.OperatorsResult.OutputExtracts,
<<<<<<< HEAD
		IP:               wrapped.InternalEvent["ip"].(string),
		Timestamp:        time.Now(),
=======
		IP:               types.ToString(wrapped.InternalEvent["ip"]),
>>>>>>> 085a18fd
	}
	if r.options.Options.JSONRequests {
		data.Request = types.ToString(wrapped.InternalEvent["request"])
		data.Response = types.ToString(wrapped.InternalEvent["raw"])
	}
	return data
}<|MERGE_RESOLUTION|>--- conflicted
+++ resolved
@@ -86,13 +86,7 @@
 	data["host"] = host
 	data["matched"] = matched
 	data["request"] = rawReq
-<<<<<<< HEAD
-	data["raw"] = rawResp
 	data["response"] = rawResp
-
-=======
-	data["response"] = rawResp
->>>>>>> 085a18fd
 	data["content_length"] = resp.ContentLength
 	data["status_code"] = resp.StatusCode
 	data["body"] = body
@@ -147,12 +141,8 @@
 		Matched:          types.ToString(wrapped.InternalEvent["matched"]),
 		Metadata:         wrapped.OperatorsResult.PayloadValues,
 		ExtractedResults: wrapped.OperatorsResult.OutputExtracts,
-<<<<<<< HEAD
-		IP:               wrapped.InternalEvent["ip"].(string),
 		Timestamp:        time.Now(),
-=======
 		IP:               types.ToString(wrapped.InternalEvent["ip"]),
->>>>>>> 085a18fd
 	}
 	if r.options.Options.JSONRequests {
 		data.Request = types.ToString(wrapped.InternalEvent["request"])
